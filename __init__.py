--- conflicted
+++ resolved
@@ -44,10 +44,6 @@
     from PIL import Image, ImageChops
 except ImportError:
     call([bpy.app.binary_path_python, '-m', 'pip', 'install', 'Pillow', '--user', '--upgrade'], shell=True)
-<<<<<<< HEAD
-
-=======
->>>>>>> 065e034e
 
 from . import developer_utils
 modules = developer_utils.setup_addon_modules(__path__, __name__, 'bpy' in locals())
